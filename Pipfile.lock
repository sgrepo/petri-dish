{
    "_meta": {
        "hash": {
<<<<<<< HEAD
            "sha256": "2c962d44f8049466cdea41b8c4f34ec0c27115c2527d8b62591d716e33e29ca6"
=======
            "sha256": "5c86af5f034d7ddc2f45ddfac7a1a9c5a0955077bcd81bacc85a25029f50fef1"
>>>>>>> 48ea07cb
        },
        "host-environment-markers": {
            "implementation_name": "cpython",
            "implementation_version": "0",
            "os_name": "posix",
            "platform_machine": "x86_64",
            "platform_python_implementation": "CPython",
<<<<<<< HEAD
            "platform_release": "16.7.0",
            "platform_system": "Darwin",
            "platform_version": "Darwin Kernel Version 16.7.0: Thu Jun 15 17:36:27 PDT 2017; root:xnu-3789.70.16~2/RELEASE_X86_64",
            "python_full_version": "2.7.13",
            "python_version": "2.7",
            "sys_platform": "darwin"
=======
            "platform_release": "4.13.6-1-ARCH",
            "platform_system": "Linux",
            "platform_version": "#1 SMP PREEMPT Thu Oct 12 12:42:27 CEST 2017",
            "python_full_version": "3.6.2",
            "python_version": "3.6",
            "sys_platform": "linux"
>>>>>>> 48ea07cb
        },
        "pipfile-spec": 6,
        "requires": {},
        "sources": [
            {
                "name": "pypi",
                "url": "https://pypi.python.org/simple",
                "verify_ssl": true
            }
        ]
    },
    "default": {
        "cachetools": {
            "hashes": [
                "sha256:4319bbb78172e7bcf99423e1ecd6914b32336ccfe97d2058ffe62e641a7f3abe",
                "sha256:ede01f2d3cbd6ddc9e35e16c2b0ce011d8bb70ce0dbaf282f5b4df24b213bc5d"
            ],
            "version": "==2.0.1"
        },
        "certifi": {
            "hashes": [
                "sha256:54a07c09c586b0e4c619f02a5e94e36619da8e2b053e20f594348c0611803704",
                "sha256:40523d2efb60523e113b44602298f0960e900388cf3bb6043f645cf57ea9e3f5"
            ],
            "version": "==2017.7.27.1"
        },
        "chardet": {
            "hashes": [
                "sha256:fc323ffcaeaed0e0a02bf4d117757b98aed530d9ed4531e3e15460124c106691",
                "sha256:84ab92ed1c4d4f16916e05906b6b75a6c0fb5db821cc65e70cbd64a3e2a5eaae"
            ],
            "version": "==3.0.4"
        },
        "google-auth": {
            "hashes": [
                "sha256:434b66a162880527917c013a55346541ed374e1acece8d4a28442e19f7a98b7e",
                "sha256:e00236a914906409367e96fdcf5c08aaca3ab5bd3aab0c5c5ea9255162640215"
            ],
            "version": "==1.1.1"
        },
        "gspread": {
            "hashes": [
                "sha256:41d4397b10bf330995be1d766ce449efe3db20c0b2f6b271e2273e7c48169bba"
            ],
            "version": "==0.6.2"
        },
        "idna": {
            "hashes": [
                "sha256:8c7309c718f94b3a625cb648ace320157ad16ff131ae0af362c9f21b80ef6ec4",
                "sha256:2c6a5de3089009e3da7c5dde64a141dbc8551d5b7f6cf4ed7c2568d0cc520a8f"
            ],
            "version": "==2.6"
        },
        "numpy": {
            "hashes": [
                "sha256:910e7ae5eeee8d322775187692c5c66719cd58d230fbfd57245ea3cf75716910",
                "sha256:f5c9ca457057cd5e12ddab36cded8b1f38bf1f45bf550d4ca2839b11ec57f597",
                "sha256:d29e72413b66df23c75b9b469253c823698ea2e00f58e9e0df64b7a50696e8ac",
                "sha256:539345898a4ae17421c159ae2a350901a5e6ce3da8f24168c6c67b3536e13de8",
                "sha256:929928932f91082a168e36984179deddd58f8e98822ad2f33a2955d7c4eec596",
                "sha256:62b09f3d1ea01d79c16a6642cb21599f53b9338c59971b2418a573155d2202ec",
                "sha256:c4b1914d86c43399438518a2ac8bcba2fb64dd5a18efddded3783b9daae70933",
                "sha256:6c6feb0647380db6e1d5d49ef9fb59c42240f25fb8df8b6e82ecb436c7e0621a",
                "sha256:da2f47e46d7a93b73891d1981378717dc73c6ad5cc4fd23c934bfea7847fa958",
                "sha256:4c767b6d9c9a071bb36ea34eb240ee5192fe0bc4c13be5e6c51e0350a30f7ac0",
                "sha256:b2f98838f4bbc3bf23af7e97ffcad18a2dc6bbb0726796781e02b9347af6685f",
                "sha256:11fcbed36c101a3b9c4636e791efccba82409ebbedaba938c97be8bdddd029cc",
                "sha256:8969c8f987f8bcc3e30c014532cfc20e4a8f86a50c361596e086310853adacb7",
                "sha256:2875e8055a1ea8d933b1c9d0f8714c0aa11c097bfadfcb8564c4d868fbf09a41",
                "sha256:09b87d652c03508447d0f618e1d3ae57595acd3e0f0c11ac91bf68ed7bdb3a28",
                "sha256:9cad35b911e150f00bb8080950c7e9f172714bbd0234f5ab74b4e3e2d9288b37",
                "sha256:479863de17f66810db00bccf35289555365da45d3b053ccf539b95ab3b9c24f6",
                "sha256:b162c6b044960b4ea0f42be049ce2af1d18c60f82748f0a27bd5ad182a731bf3",
                "sha256:fa656dccfa9141774440575a6e7875d08b93f4a332eb5ae40877b26bed291c01",
                "sha256:7dfa5b49fb2a080bd0d39bfbcff1177bacb14fcb28c857fd65fd0c18938935de",
                "sha256:e8e0e75db757e41463888939d26c8058b4ecd25e563c597e9119f512dc0ee1da",
                "sha256:c8dc6aa96882df6323bf9545934e37c6e05959bd789ae4b14d50509b093907aa",
                "sha256:36ee86d5adbabc4fa2643a073f93d5504bdfed37a149a3a49f4dde259f35a750"
            ],
            "version": "==1.13.3"
        },
        "pandas": {
            "hashes": [
                "sha256:aebedc41d9ffd5da31b28aa6d32c70a904432d0259eee4ff0da494395d7e4ed6",
                "sha256:fcc312dd529c91e0fdc074cb466367e856ee337f727aa739a77df49f647c8011",
                "sha256:908e09bf7951162aa639a8414d511e2b7774922c6e14fb8af2ed67e5767b867b",
                "sha256:d8b636ee0a992551b5bfe5bb8518db3e56301ce21394993668c72fe2f23efaf0",
                "sha256:58b56065ac2298cdc6d12c69a34dc0d2315bb3827ca014a227b7412c5ee4204f",
                "sha256:2595f720809a494c36e42d778bcb4bcc5aca4afd6a2dc783b927b73e1f7351ed",
                "sha256:9677e26f40050c2262391df02674ae277d1cf137986b6611de4b4c86ddc62c08",
                "sha256:19eff29057c05e498e66b6c373860db0520adf2601647c7147022861a5be7dac",
                "sha256:bac73f33a578ee40cc96b7512bf8596cdc534892336e0cf4f8dde80eed7c916d",
                "sha256:cbaa99186712e697cb4775c625e7924cf17200a01bad441e6135c3a932f51d11",
                "sha256:70463d4e04a39fb530461a1e50c6068b14b668ccf756f5111599198e3db47cb8",
                "sha256:353608eeeac4d6666390998dd37689ba26920ec08c007fbe46fef98a4be5224b",
                "sha256:eea812e11da3f53fce9f8474a3ab42124e0ae4a359d9d1677d676cb3dfacb217",
                "sha256:09ab1d66f6db0e6bb74c15813fcfbd6f0f2a7a78c8824d56e285360833cd225c",
                "sha256:26e9a0f4299f39816b469c83b2f3a04dcaa2727bde93469959ba63574f16e15a",
                "sha256:6ea455587b3b2a73288f00476a5b20862052d69d287cda7aadff570a48972cbf",
                "sha256:25219ad2b5a203bfd6f84ab179594536eb00ef91b0c6615715450788f2306c80",
                "sha256:d8635f161aadd23262ab94e0c2962dd6c727505a3c7e987e33f0172ab40a2f3a",
                "sha256:d0e85e1d8c46758ab6a07467438b6a625e60532c5aab46b6bc570a3b8243c697",
                "sha256:39732ac0ca2963eb78da570c16fb9dbf5c7f84409974ca15f32876091cb533a2",
                "sha256:a53ab088ab3848a4140476e438e4ba41054f802ef432a188c5d849e41c7b2a9c",
                "sha256:0811ede1b9b338169803e04e665f8127283995223d296a2e61eca99d14f0a9a7",
                "sha256:39fda572ec544836bdc913b36f6efdbd453116c6fea8df24764cf10d86ba0ad6",
                "sha256:a777e07633d83d546c55706420179551c8e01075b53c497dcf8ae4036766bc66"
            ],
            "version": "==0.20.3"
        },
        "pyasn1": {
            "hashes": [
                "sha256:5eac8d0c1c1282842c9145ae134990a1baf7616eb4cee9129213fad76eba4f54",
                "sha256:960a603e677897ea29b9a1327b789b7b8a9e187a89e05fed9c3152b3b7c22954",
                "sha256:4bb562b9f1fc4526028b2aa4dc027dce08f3ade0780abc593a02ce6dbade6e6c",
                "sha256:8fa8884056bd5b2c92ca1685e6344121b6b43718b44f0c6eb223958003c9d14a",
                "sha256:16e896433f84575f0636cd9aa8b24659689268a62e00f17235e1fc23c6b00b25",
                "sha256:bb6f5d5507621e0298794bc3e75b8f963e886cee388a378ab58e5c35ac024276",
                "sha256:60bf78784b117979f5517c38308f6965fff6c803660fbb16368d94433953b62a",
                "sha256:4a677c6c9e484977ed6c6a93714ff06ac374220408afeaeef4ef2af652af0f3d",
                "sha256:b16fb6097d00bbafc114861b16ea41cfe63e32fed1bdc7cd5905a3e02a992fa3",
                "sha256:8212bde51ec192e30654efe10e636082738ed728e316049f3685d66b8c92941c",
                "sha256:8d4f0971682203bdfc93740ee7d3fcba0a7f55629451dbe2d32af2335c55b2be",
                "sha256:187f2a66d617683f8e82d5c00033b7c8a0287e1da88a9d577aebec321cad4965"
            ],
            "version": "==0.3.7"
        },
        "pyasn1-modules": {
            "hashes": [
                "sha256:ea8b89f79724c3cf4ca88bc7327964f0750e5219618805dcc85ca0fdae9e5b34",
                "sha256:16b086729c7af47a67c9e64cea2f763975b602155319b6c63f1f20e5f0179be7",
                "sha256:7fc70766b8ef5a62eb43767cd7a1c1b3a6aa5095b263a6f2a734987fd90a35d6",
                "sha256:92caf877c06c033786f0149dd37ea1abfd2c398a007bb40ae6b1f2c96804c1b2",
                "sha256:018225e6718cfff7e515bd23efe8c0956e5226e3a416ba829e695c607e8ac58f",
                "sha256:773641c73f6eaac19b5ed7c3e6c3e733dc43b494282ef067325ea6583763f531",
                "sha256:3350c74c22eb821acfd22ecf4bbb9abfc1de2bd5befb5befd5b1b7ede2d92ace",
                "sha256:6c457b5037e6a145a43bf3b5b1db622d20a08d4d1ad9a9bdc22dbef7229b250c",
                "sha256:d37774d5de3887b1cdce7415209e92da49fcd13b99db1c44c179a93a5f87c8b2",
                "sha256:6d8ad92e399b3140259b2c5249c49e67806a3eee332ed3734da807733925f04e",
                "sha256:b437be576bdf440fc0e9307a4334303d117a577f2d809ecb9abd715539cb0109",
                "sha256:1d303eed5aa54cafeca209d16b8c7ea2c6064735fb61f1bee2e0ed63a0816988"
            ],
            "version": "==0.1.5"
        },
        "python-dateutil": {
            "hashes": [
                "sha256:95511bae634d69bc7329ba55e646499a842bc4ec342ad54a8cdb65645a0aad3c",
                "sha256:891c38b2a02f5bb1be3e4793866c8df49c7d19baabf9c1bad62547e0b4866aca"
            ],
            "version": "==2.6.1"
        },
        "pytz": {
            "hashes": [
                "sha256:c883c2d6670042c7bc1688645cac73dd2b03193d1f7a6847b6154e96890be06d",
                "sha256:03c9962afe00e503e2d96abab4e8998a0f84d4230fa57afe1e0528473698cdd9",
                "sha256:487e7d50710661116325747a9cd1744d3323f8e49748e287bc9e659060ec6bf9",
                "sha256:43f52d4c6a0be301d53ebd867de05e2926c35728b3260157d274635a0a947f1c",
                "sha256:d1d6729c85acea5423671382868627129432fba9a89ecbb248d8d1c7a9f01c67",
                "sha256:54a935085f7bf101f86b2aff75bd9672b435f51c3339db2ff616e66845f2b8f9",
                "sha256:39504670abb5dae77f56f8eb63823937ce727d7cdd0088e6909e6dcac0f89043",
                "sha256:ddc93b6d41cfb81266a27d23a79e13805d4a5521032b512643af8729041a81b4",
                "sha256:f5c056e8f62d45ba8215e5cb8f50dfccb198b4b9fbea8500674f3443e4689589"
            ],
            "version": "==2017.2"
        },
<<<<<<< HEAD
        "scipy": {
            "hashes": [
                "sha256:1e8fedf602859b541ebae78667ccfc53158edef58d9ee19ee659309004565952",
                "sha256:023ee29faa76c184a607e21076f097dc32f3abba7c71ece374588f95920aa993",
                "sha256:2a26d06a642e3c9107ca06df125f5dc5507abe2b87fd7865415d03ab654b0b43",
                "sha256:b3e97be2cd9f052d984fc5ba2d441897971b744c64d658617944c47bc366f8ff",
                "sha256:78713101b32af384c564837fd7ae665a2a72cb6d49edbd8f32148d74724a65a8",
                "sha256:2c9e87d556b83a8e11de7a064856c3997bbaff7f9cf62bf63ff0623751549e4c",
                "sha256:b87a923ed390ba0aafcbbcc6f0e023d495f19d2bd22ae59bdef3b0aec6485b39",
                "sha256:2dc9bcfaa585d9d941fb1add0d160556fe8587c3800264a77643695565a2d279",
                "sha256:93825cc80c638d901099f657dfff852ad2421beb51cb7d1d3f91157741ebe287",
                "sha256:4118647273c907ed984da52b71fa2bbb30229f1820fb79b1ed087c8bc9a20cca",
                "sha256:4c26ef44e8bb2cd2aef11c60d163caa04670d6f42996789b209526677310ded2",
                "sha256:2a3b6ceadbb58d8b8d4a329f8219f9e6f17757ec6c85baf03987bbd2b728c263",
                "sha256:909be30bdd1d8cd57609760ea72a1499543169ed6ea5c66fad50946582682cf8",
                "sha256:4de84e3870228e8afd55a6e63e762aa7c9d1e3bd9a9ef5ab716835a69c77d257",
                "sha256:a19a2ca7a7336495ec180adeaa0dfdcf41e96dbbee90d51c3ed828ba570884e6"
            ],
            "version": "==0.19.1"
=======
        "requests": {
            "hashes": [
                "sha256:6a1b267aa90cac58ac3a765d067950e7dbbf75b1da07e895d1f594193a40a38b",
                "sha256:9c443e7324ba5b85070c4a818ade28bfabedf16ea10206da1132edaa6dda237e"
            ],
            "version": "==2.18.4"
        },
        "rsa": {
            "hashes": [
                "sha256:43f682fea81c452c98d09fc316aae12de6d30c4b5c84226642cf8f8fd1c93abd",
                "sha256:25df4e10c263fb88b5ace923dd84bf9aa7f5019687b5e55382ffcdb8bede9db5"
            ],
            "version": "==3.4.2"
>>>>>>> 48ea07cb
        },
        "six": {
            "hashes": [
                "sha256:832dc0e10feb1aa2c68dcc57dbb658f1c7e65b9b61af69048abc87a2db00a0eb",
                "sha256:70e8a77beed4562e7f14fe23a786b54f6296e34344c23bc42f07b15018ff98e9"
            ],
            "version": "==1.11.0"
<<<<<<< HEAD
=======
        },
        "urllib3": {
            "hashes": [
                "sha256:06330f386d6e4b195fbfc736b297f58c5a892e4440e54d294d7004e3a9bbea1b",
                "sha256:cc44da8e1145637334317feebd728bd869a35285b93cbb4cca2577da7e62db4f"
            ],
            "version": "==1.22"
>>>>>>> 48ea07cb
        }
    },
    "develop": {
        "decorator": {
            "hashes": [
                "sha256:95a26b17806e284452bfd97fa20aa1e8cb4ee23542bda4dbac5e4562aa1642cd",
                "sha256:7cb64d38cb8002971710c8899fbdfb859a23a364b7c99dab19d1f719c2ba16b5"
            ],
            "version": "==4.1.2"
        },
        "ipdb": {
            "hashes": [
                "sha256:9ea256b4280fbe12840fb9dfc3ce498c6c6de03352eca293e4400b0dfbed2b28"
            ],
            "version": "==0.10.3"
        },
        "ipython": {
            "hashes": [
                "sha256:fcc6d46f08c3c4de7b15ae1c426e15be1b7932bcda9d83ce1a4304e8c1129df3",
                "sha256:51c158a6c8b899898d1c91c6b51a34110196815cc905f9be0fa5878e19355608"
            ],
            "version": "==6.2.1"
        },
        "ipython-genutils": {
            "hashes": [
                "sha256:72dd37233799e619666c9f639a9da83c34013a73e8bbc79a7a6348d93c61fab8",
                "sha256:eb2e116e75ecef9d4d228fdc66af54269afa26ab4463042e33785b887c628ba8"
            ],
            "version": "==0.2.0"
        },
        "jedi": {
            "hashes": [
                "sha256:3af518490ffcd00a3074c135b42511e081575e9abd115c216a34491411ceebb0",
                "sha256:f6d5973573e76b1fd2ea75f6dcd6445d02d41ff3af5fc61b275b4e323d1dd396"
            ],
            "version": "==0.11.0"
        },
        "parso": {
            "hashes": [
                "sha256:b573acb69f66a970197b5fdbbdfad3b8a417a520e383133b2b4e708f104bfc9a",
                "sha256:c5279916bb417aa2bf634648ff895cf35dce371d7319744884827bfad06f8d7b"
            ],
            "version": "==0.1.0"
        },
        "pexpect": {
            "hashes": [
                "sha256:f853b52afaf3b064d29854771e2db509ef80392509bde2dd7a6ecf2dfc3f0018",
                "sha256:3d132465a75b57aa818341c6521392a06cc660feb3988d7f1074f39bd23c9a92"
            ],
            "markers": "sys_platform != 'win32'",
            "version": "==4.2.1"
        },
        "pickleshare": {
            "hashes": [
                "sha256:c9a2541f25aeabc070f12f452e1f2a8eae2abd51e1cd19e8430402bdf4c1d8b5",
                "sha256:84a9257227dfdd6fe1b4be1319096c20eb85ff1e82c7932f36efccfe1b09737b"
            ],
            "version": "==0.7.4"
        },
        "prompt-toolkit": {
            "hashes": [
                "sha256:3f473ae040ddaa52b52f97f6b4a493cfa9f5920c255a12dc56a7d34397a398a4",
                "sha256:1df952620eccb399c53ebb359cc7d9a8d3a9538cb34c5a1344bdbeb29fbcc381",
                "sha256:858588f1983ca497f1cf4ffde01d978a3ea02b01c8a26a8bbc5cd2e66d816917"
            ],
            "version": "==1.0.15"
        },
        "ptyprocess": {
            "hashes": [
                "sha256:e8c43b5eee76b2083a9badde89fd1bbce6c8942d1045146e100b7b5e014f4f1a",
                "sha256:e64193f0047ad603b71f202332ab5527c5e52aa7c8b609704fc28c0dc20c4365"
            ],
            "version": "==0.5.2"
        },
        "pygments": {
            "hashes": [
                "sha256:78f3f434bcc5d6ee09020f92ba487f95ba50f1e3ef83ae96b9d5ffa1bab25c5d",
                "sha256:dbae1046def0efb574852fab9e90209b23f556367b5a320c0bcb871c77c3e8cc"
            ],
            "version": "==2.2.0"
        },
        "simplegeneric": {
            "hashes": [
                "sha256:dc972e06094b9af5b855b3df4a646395e43d1c9d0d39ed345b7393560d0b9173"
            ],
            "version": "==0.8.1"
        },
        "six": {
            "hashes": [
                "sha256:832dc0e10feb1aa2c68dcc57dbb658f1c7e65b9b61af69048abc87a2db00a0eb",
                "sha256:70e8a77beed4562e7f14fe23a786b54f6296e34344c23bc42f07b15018ff98e9"
            ],
            "version": "==1.11.0"
        },
        "traitlets": {
            "hashes": [
                "sha256:c6cb5e6f57c5a9bdaa40fa71ce7b4af30298fbab9ece9815b5d995ab6217c7d9",
                "sha256:9c4bd2d267b7153df9152698efb1050a5d84982d3384a37b2c1f7723ba3e7835"
            ],
            "version": "==4.3.2"
        },
        "wcwidth": {
            "hashes": [
                "sha256:f4ebe71925af7b40a864553f761ed559b43544f8f71746c2d756c7fe788ade7c",
                "sha256:3df37372226d6e63e1b1e1eda15c594bca98a22d33a23832a90998faa96bc65e"
            ],
            "version": "==0.1.7"
        }
    }
}<|MERGE_RESOLUTION|>--- conflicted
+++ resolved
@@ -1,11 +1,7 @@
 {
     "_meta": {
         "hash": {
-<<<<<<< HEAD
-            "sha256": "2c962d44f8049466cdea41b8c4f34ec0c27115c2527d8b62591d716e33e29ca6"
-=======
             "sha256": "5c86af5f034d7ddc2f45ddfac7a1a9c5a0955077bcd81bacc85a25029f50fef1"
->>>>>>> 48ea07cb
         },
         "host-environment-markers": {
             "implementation_name": "cpython",
@@ -13,21 +9,12 @@
             "os_name": "posix",
             "platform_machine": "x86_64",
             "platform_python_implementation": "CPython",
-<<<<<<< HEAD
-            "platform_release": "16.7.0",
-            "platform_system": "Darwin",
-            "platform_version": "Darwin Kernel Version 16.7.0: Thu Jun 15 17:36:27 PDT 2017; root:xnu-3789.70.16~2/RELEASE_X86_64",
-            "python_full_version": "2.7.13",
-            "python_version": "2.7",
-            "sys_platform": "darwin"
-=======
             "platform_release": "4.13.6-1-ARCH",
             "platform_system": "Linux",
             "platform_version": "#1 SMP PREEMPT Thu Oct 12 12:42:27 CEST 2017",
             "python_full_version": "3.6.2",
             "python_version": "3.6",
             "sys_platform": "linux"
->>>>>>> 48ea07cb
         },
         "pipfile-spec": 6,
         "requires": {},
@@ -193,7 +180,6 @@
             ],
             "version": "==2017.2"
         },
-<<<<<<< HEAD
         "scipy": {
             "hashes": [
                 "sha256:1e8fedf602859b541ebae78667ccfc53158edef58d9ee19ee659309004565952",
@@ -213,7 +199,6 @@
                 "sha256:a19a2ca7a7336495ec180adeaa0dfdcf41e96dbbee90d51c3ed828ba570884e6"
             ],
             "version": "==0.19.1"
-=======
         "requests": {
             "hashes": [
                 "sha256:6a1b267aa90cac58ac3a765d067950e7dbbf75b1da07e895d1f594193a40a38b",
@@ -227,7 +212,6 @@
                 "sha256:25df4e10c263fb88b5ace923dd84bf9aa7f5019687b5e55382ffcdb8bede9db5"
             ],
             "version": "==3.4.2"
->>>>>>> 48ea07cb
         },
         "six": {
             "hashes": [
@@ -235,8 +219,6 @@
                 "sha256:70e8a77beed4562e7f14fe23a786b54f6296e34344c23bc42f07b15018ff98e9"
             ],
             "version": "==1.11.0"
-<<<<<<< HEAD
-=======
         },
         "urllib3": {
             "hashes": [
@@ -244,7 +226,6 @@
                 "sha256:cc44da8e1145637334317feebd728bd869a35285b93cbb4cca2577da7e62db4f"
             ],
             "version": "==1.22"
->>>>>>> 48ea07cb
         }
     },
     "develop": {
